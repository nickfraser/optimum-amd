# Copyright 2023 The HuggingFace Team. All rights reserved.
# Licensed under the MIT License.

import contextlib
import inspect
import logging
from typing import Dict, List, Optional, Union

import torch
from brevitas.graph.calibrate import bias_correction_mode, calibration_mode
from brevitas.graph.equalize import activation_equalization_mode
from brevitas.graph.gptq import gptq_mode
from brevitas_examples.common.generative.quantize import quantize_model
from brevitas_examples.llm.llm_quant.equalize import apply_weight_equalization
from tqdm import tqdm

from optimum.exporters import TasksManager
from optimum.quantization_base import OptimumQuantizer
from optimum.utils.normalized_config import NormalizedConfigManager
from transformers import AutoConfig
from transformers.utils.fx import symbolic_trace

from .accelerate_utils import offload_model, remove_hooks
from .configuration import BrevitasQuantizationConfig


logger = logging.getLogger(__name__)

class BrevitasQuantizer(OptimumQuantizer):
    """
    Handles the Runtime quantization process for models shared on huggingface.co/models.
    """

    def __init__(self, model: torch.nn.Module, model_name_or_path: str):
        super().__init__()
        self.model = model
        self.model_name_or_path = model_name_or_path
        self.config = self.model.config
        self.group_of_parallel_layers = None

    @classmethod
    def from_pretrained(
        cls,
        model_name_or_path: str,
        subfolder: str = "",
        revision: Optional[str] = None,
        cache_dir: Optional[str] = None,
        trust_remote_code: bool = False,
        force_download: bool = False,
        local_files_only: bool = False,
        use_auth_token: Optional[Union[bool, str]] = None,
        device_map: Optional[Union[Dict, str, torch.device]] = None,
        **model_kwargs,
    ):
        """
        Loads the BrevitasQuantizer and model.

        Arguments:
            model_name_or_path (`Union[str, Path]`):
                Can be either the model id of a model repo on the Hugging Face Hub, or a path to a local directory
                containing a model.
            subfolder (`str`, defaults to `""`):
                In case the model files are located inside a subfolder of the model directory / repo on the Hugging
                Face Hub, you can specify the subfolder name here.
            revision (`Optional[str]`, *optional*, defaults to `None`):
                Revision is the specific model version to use. It can be a branch name, a tag name, or a commit id.
            cache_dir (`Optional[str]`, *optional*):
                Path to a directory in which a downloaded pretrained model weights have been cached if the standard cache should not be used.
            trust_remote_code (`bool`, defaults to `False`):
                Allows to use custom code for the modeling hosted in the model repository. This option should only be set for repositories
                you trust and in which you have read the code, as it will execute on your local machine arbitrary code present in the
                model repository.
            force_download (`bool`, defaults to `False`):
                Whether or not to force the (re-)download of the model weights and configuration files, overriding the
                cached versions if they exist.
            local_files_only (`Optional[bool]`, defaults to `False`):
                Whether or not to only look at local files (i.e., do not try to download the model).
            use_auth_token (`Optional[str]`, defaults to `None`):
                The token to use as HTTP bearer authorization for remote files. If `True`, will use the token generated
                when running `transformers-cli login` (stored in `~/.huggingface`).
        """

        # TODO: fix
        # task = TasksManager.infer_task_from_model(model_name_or_path)
        task = "text-generation"

        device = None
        if not isinstance(device_map, dict) and device_map not in ["auto", "balanced"]:
            device = device_map
            device_map = None

        model = TasksManager.get_model_from_task(
            task,
            model_name_or_path,
            subfolder=subfolder,
            revision=revision,
            cache_dir=cache_dir,
            use_auth_token=use_auth_token,
            local_files_only=local_files_only,
            force_download=force_download,
            trust_remote_code=trust_remote_code,
            device_map=device_map,
            device=device,
            **model_kwargs,
        )

        return cls(model, model_name_or_path)

    def quantize(
        self, quantization_config: BrevitasQuantizationConfig, calibration_dataset: Optional[List[Dict]] = None
    ) -> torch.nn.Module:
        """
        Quantizes the model using Brevitas according to the `quantization_config`.

        Arguments:
            quantization_config (`BrevitasQuantizationConfig`):
                Quantization configuration to use to quantize the model.
            calibration_dataset (`Optional[List[Dict]]`, defaults to `None`):
                In case the quantization involves a calibration phase, this argument needs to be specified as a list of inputs to the model.
                Example: `calibration_dataset = [{"input_ids": torch.tensor([[1, 2, 3, 4]])}, {"input_ids": torch.tensor([[6, 7, 3, 4]])}]` which is a dataset for a model taking `input_ids` as an argument, and which has two samples.
        """

        requires_data = (
            quantization_config.activations_equalization
            or quantization_config.apply_gptq
            or quantization_config.is_static
        )
        if calibration_dataset is None and requires_data:
            raise ValueError(
                f"No calibration_dataset was passed, but a calibration dataset is required with the quantization configuration activations_equalization={quantization_config.activations_equalization}, apply_gptq={quantization_config.apply_gptq}, is_static={quantization_config.is_static}."
            )

        use_accelerate = hasattr(self.model, "hf_device_map")
        dtype = next(iter(self.model.parameters())).dtype

        if quantization_config.requires_fx_graph():
            forward_signature = inspect.signature(self.model.forward).parameters
            if all(
                input_name in forward_signature for input_name in ["input_ids", "attention_mask", "past_key_values"]
            ):
                input_names = ["input_ids", "attention_mask", "past_key_values"]
            else:
                raise ValueError(
                    f"Quantization with an FX graph is currently only supported for models taking `input_ids`, `attention_mask` and `past_key_values` as inputs. The model only has the following inputs: {forward_signature}"
                )

            with torch.no_grad():
                model = symbolic_trace(self.model, input_names)
        else:
            model = self.model

        # Because accelerate is not compatible with FX, we keep two versions of the Model
        # one with FX-traced, the other one not.
        # Since weights are shared across the two, we can apply weight/activation equalization
        # by using one representation or the other based on needs.
        if quantization_config.apply_weight_equalization:
            logger.info("Applying weight equalization...")
            apply_weight_equalization(model)
            logger.info("Weight equalization applied.")

        if use_accelerate:
            model = offload_model(model, quantization_config.gpu_device_map, quantization_config.cpu_device_map)

        if quantization_config.activations_equalization is not None:
            logger.info(
                f"Applying Activation Equalization {quantization_config.activations_equalization} (SmoothQuant)..."
            )
            apply_act_equalization(model, quantization_config.activations_equalization, calibration_dataset)
            logger.info("Activation equalization applied.")

        if use_accelerate:
            remove_hooks(model)
            device = None
        else:
            device = next(model.parameters()).device

        # We do not quantize embedding and last fully connected layer
<<<<<<< HEAD
        model = quantize_model(
            model,
            dtype=dtype,
            device=device,
            weight_quant_format="int",
            weight_quant_type="sym" if quantization_config.weights_symmetric else "asym",
            weight_bit_width=quantization_config.weights_bitwidth,
            weight_param_method=quantization_config.weights_param_method,
            weight_scale_precision=quantization_config.scale_precision,
            weight_quant_granularity=quantization_config.weights_quant_granularity,
            weight_group_size=quantization_config.weights_group_size,
            quantize_weight_zero_point=quantization_config.quantize_zero_point,
            input_bit_width=quantization_config.activations_bitwidth,
            input_quant_type="sym" if quantization_config.activations_symmetric else "asym",
            input_quant_format="int",
            input_param_method=quantization_config.activations_param_method,
            input_scale_precision=quantization_config.scale_precision,
            input_scale_type="static" if quantization_config.is_static else "dynamic",
            input_quant_granularity=quantization_config.activations_quant_granularity,
            input_group_size=quantization_config.activations_group_size,
            quantize_input_zero_point=quantization_config.quantize_zero_point,
        )
=======
        with context:
            model = quantize_model(
                model,
                dtype=dtype,
                weight_quant_format="int",
                weight_quant_type="sym" if quantization_config.weights_symmetric else "asym",
                weight_bit_width=quantization_config.weights_bitwidth,
                weight_param_method=quantization_config.weights_param_method,
                weight_scale_precision=quantization_config.scale_precision,
                weight_quant_granularity=quantization_config.weights_quant_granularity,
                weight_group_size=quantization_config.weights_group_size,
                quantize_weight_zero_point=quantization_config.quantize_zero_point,
                input_bit_width=None if quantization_config.weights_only else quantization_config.activations_bitwidth,
                input_quant_type="sym" if quantization_config.activations_symmetric else "asym",
                input_quant_format="int",
                input_param_method=quantization_config.activations_param_method,
                input_scale_precision=quantization_config.scale_precision,
                input_scale_type="static" if quantization_config.is_static else "dynamic",
                input_quant_granularity=quantization_config.activations_quant_granularity,
                input_group_size=quantization_config.activations_group_size,
                quantize_input_zero_point=quantization_config.quantize_zero_point,
            )
>>>>>>> d6f3a52c

        # Perform a single inference pass to generate the correct state_dict. This is necessary as Brevitas has some magic where
        # a first forward pass need to be called before quantizing a model:
        # https://github.com/Xilinx/brevitas/blob/84f42259ec869eb151af4cb8a8b23ad925f493db/src/brevitas/core/scaling/standalone.py#L205-L217
        with torch.no_grad():
            if calibration_dataset is not None:
                model(**calibration_dataset[0])
            elif not isinstance(model, torch.fx.GraphModule):
                model(input_ids=torch.tensor([[1]], dtype=torch.int64))
            else:
                device = torch.device(next(model.parameters()).device)
                # TODO: clean that later.
                config = AutoConfig.from_pretrained(self.model_name_or_path)

                normalized_config_class = NormalizedConfigManager.get_normalized_config_class(config.model_type)
                normalized_config = normalized_config_class(config)

                num_heads = normalized_config.num_attention_heads
                head_dim = normalized_config.hidden_size // num_heads
                num_layers = normalized_config.num_layers

                sample = {
                    "input_ids": torch.tensor([[1]], dtype=torch.int64, device=device),
                    "attention_mask": torch.tensor([[1]], dtype=torch.int64, device=device),
                }
                sample["past_key_values"] = tuple(
                    (
                        torch.zeros(1, num_heads, 0, head_dim, device=device),
                        torch.zeros(1, num_heads, 0, head_dim, device=device),
                    )
                    for _ in range(num_layers)
                )

<<<<<<< HEAD
        if use_accelerate:
            model = offload_model(model, quantization_config.gpu_device_map, quantization_config.cpu_device_map)
=======
                model(**sample)

        if use_accelerate:
            offload_model(model)
>>>>>>> d6f3a52c

        if quantization_config.apply_gptq:
            logger.info("Applying gptq...")
            apply_gptq(
                model,
                calibration_dataset,
                act_order=quantization_config.gptq_act_order,
                group_of_parallel_layers=self.group_of_parallel_layers,
            )
            logger.info("GPTQ applied.")

        if not quantization_config.weights_only and quantization_config.is_static:
            logger.info("Applying activation calibration...")
            apply_calibration(model, calibration_dataset)
            logger.info("Activation calibration applied.")

        if quantization_config.apply_bias_correction:
            logger.info("Applying Bias Correction...")
            apply_bias_correction(
                model,
                calibration_dataset,
            )
            logger.info("Bias Correction applied.")

        if use_accelerate:
            remove_hooks(model)

        return model

    """
    TODO: test this, and maybe use it by default?
    def find_groups_of_parallel_layers(self, names_of_groups_of_parallel_layers):
        names = [name for name, _ in self.model.named_modules()]
        group_of_parallel_layers = []
        set_found_layers = set()
        for group in names_of_groups_of_parallel_layers:
            first_name = group[0]
            for name in names:
                if name.endswith(first_name) and name not in set_found_layers:
                    all_names_present = True
                    prefix = name.removesuffix(first_name)
                    for name_in_group in group:
                        if not prefix + name_in_group in names:
                            all_names_present = False
                    if all_names_present:
                        found_names = [prefix + name_in_group for name_in_group in group]
                        group_of_parallel_layers.append(found_names)
                        set_found_layers.update(found_names)
        self.group_of_parallel_layers = group_of_parallel_layers
    """


@torch.no_grad()
def apply_act_equalization(
    model: torch.nn.Module, act_equalization_type: str, dataset: List[Dict], alpha: float = 0.5
) -> None:
    if act_equalization_type == "layerwise":
        with activation_equalization_mode(model, alpha, add_mul_node=True, layerwise=True):
            with torch.no_grad():
                for inps in tqdm(dataset):
                    model(**inps)

    elif act_equalization_type == "cross_layer":
        if not isinstance(model, torch.fx.GraphModule):
            raise RuntimeError(
                "An fx.GraphModule model is required to perform cross-layer SmoothQuant activation equalization."
            )

        with activation_equalization_mode(
            model, alpha, add_mul_node=False, layerwise=False, co_optimize_act_weights=True
        ):
            with torch.no_grad():
                for inps in tqdm(dataset):
                    model(**inps)

    else:
        raise ValueError(f"The activation equalization type {act_equalization_type} not supported.")


@torch.no_grad()
def apply_gptq(
    model: torch.nn.Module,
    dataset: List[Dict],
    act_order: bool = True,
    group_of_parallel_layers: Optional[List[List]] = None,
) -> None:
    """
    To speed up GPTQ computation, we can look through the model to find layers that can be optimized in parallel because they do not depend on each other. A typical case is the input matrices of the attention layer. We just need to specify the suffix of the layer, and they will be matched across the entire structure.
    """
    with gptq_mode(
        model,
        use_quant_activations=False,
        group_of_parallel_layers=group_of_parallel_layers,
        act_order=act_order,
        create_weight_orig=False,
    ) as gptq:
        for _ in tqdm(range(gptq.num_layers)):
            for inps in dataset:
                gptq.model(**inps)
            gptq.update()


@torch.no_grad()
def apply_calibration(model: torch.nn.Module, dataset: List[Dict]) -> None:
    with calibration_mode(model):
        with torch.no_grad():
            for inps in tqdm(dataset):
                model(**inps)


@torch.no_grad()
def apply_bias_correction(model: torch.nn.Module, dataset: List[Dict]) -> None:
    with bias_correction_mode(model):
        for inps in tqdm(dataset):
            model(**inps)<|MERGE_RESOLUTION|>--- conflicted
+++ resolved
@@ -175,7 +175,6 @@
             device = next(model.parameters()).device
 
         # We do not quantize embedding and last fully connected layer
-<<<<<<< HEAD
         model = quantize_model(
             model,
             dtype=dtype,
@@ -188,7 +187,7 @@
             weight_quant_granularity=quantization_config.weights_quant_granularity,
             weight_group_size=quantization_config.weights_group_size,
             quantize_weight_zero_point=quantization_config.quantize_zero_point,
-            input_bit_width=quantization_config.activations_bitwidth,
+            input_bit_width=None if quantization_config.weights_only else quantization_config.activations_bitwidth,
             input_quant_type="sym" if quantization_config.activations_symmetric else "asym",
             input_quant_format="int",
             input_param_method=quantization_config.activations_param_method,
@@ -198,30 +197,6 @@
             input_group_size=quantization_config.activations_group_size,
             quantize_input_zero_point=quantization_config.quantize_zero_point,
         )
-=======
-        with context:
-            model = quantize_model(
-                model,
-                dtype=dtype,
-                weight_quant_format="int",
-                weight_quant_type="sym" if quantization_config.weights_symmetric else "asym",
-                weight_bit_width=quantization_config.weights_bitwidth,
-                weight_param_method=quantization_config.weights_param_method,
-                weight_scale_precision=quantization_config.scale_precision,
-                weight_quant_granularity=quantization_config.weights_quant_granularity,
-                weight_group_size=quantization_config.weights_group_size,
-                quantize_weight_zero_point=quantization_config.quantize_zero_point,
-                input_bit_width=None if quantization_config.weights_only else quantization_config.activations_bitwidth,
-                input_quant_type="sym" if quantization_config.activations_symmetric else "asym",
-                input_quant_format="int",
-                input_param_method=quantization_config.activations_param_method,
-                input_scale_precision=quantization_config.scale_precision,
-                input_scale_type="static" if quantization_config.is_static else "dynamic",
-                input_quant_granularity=quantization_config.activations_quant_granularity,
-                input_group_size=quantization_config.activations_group_size,
-                quantize_input_zero_point=quantization_config.quantize_zero_point,
-            )
->>>>>>> d6f3a52c
 
         # Perform a single inference pass to generate the correct state_dict. This is necessary as Brevitas has some magic where
         # a first forward pass need to be called before quantizing a model:
@@ -254,16 +229,10 @@
                     )
                     for _ in range(num_layers)
                 )
-
-<<<<<<< HEAD
+                model(**sample)
+
         if use_accelerate:
             model = offload_model(model, quantization_config.gpu_device_map, quantization_config.cpu_device_map)
-=======
-                model(**sample)
-
-        if use_accelerate:
-            offload_model(model)
->>>>>>> d6f3a52c
 
         if quantization_config.apply_gptq:
             logger.info("Applying gptq...")
