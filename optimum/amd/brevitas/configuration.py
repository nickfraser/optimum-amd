# Copyright 2023 The HuggingFace Team. All rights reserved.
# Licensed under the MIT License.

from dataclasses import dataclass
from typing import Literal, Optional, Dict


@dataclass
class BrevitasQuantizationConfig:
    """
    QuantizationConfig is the configuration class handling all the Brevitas quantization parameters.

    Args:
        weights_bitwidth (`int`, defaults to `8`):
            Bitwidth of the weights quantization. For example, with `weights_bitwidth=8`, each weight value is quantized on 8 bits.
        activations_bitwidth (`Optional[int]`, defaults to `8`):
            Bitwidth of the activations quantization.
        weights_only (`bool`, defaults to `False`):
            If set to `True`, only weights are to be quantized, otherwise activations are quantized as well.
        weights_param_method (`str`, defaults to `stats`):
            Strategy to use to estimate the quantization parameters (scale, zero-point) for the weights. Two strategies are available:
            - `"stats"`: Use min-max to estimate the range to quantize on.
            - `"mse"`: Use mean-square error between the unquantized weights and quantized weights to estimate the range to quantize on.
        weights_symmetric (`bool`, defaults to `True`):
            Whether to use symmetric quantization on the weights.
        scale_precision (`str`, defaults to `"float_scale"`):
            Precise the constraints on the scale. Can either be `"float_scale"` (arbitrary scales), or `"power_of_two_scale"` (scales constrainted to be a power of 2).
        weights_quant_granularity (`str`, defaults to `"per_tensor"`):
            The granularity of the quantization of the weights. This parameter can either be:
            - `"per_tensor"`: A single scale (and possibly zero-point) is used for one weight matrix.
            - `"per_channel"`: Each column (outer dimension) of the weight matrix has its own scale (and possibly zero-point).
            - `"per_group"`: Each column of the weight matrix may have several scales, grouped by `weight_group_size`.
        weights_group_size (`Optional[int]`, defaults to `None`):
            Group size to use for the weights in case `weights_quant_granularity="per_group"`. Defaults to `128` in this case, to `None` otherwise.
        quantize_zero_point (`bool`, defaults to `True`):
            When set to True, the unquantized value 0.0 is exactly representable as a quantized value: the zero point. When set to False, a quantization range [a, b] is exactly reprensentable (no rounding on a and b), but the unquantized value zero is not exactly representable.
        activations_param_method (`List[str]`):
            Strategy to use to estimate the quantization parameters (scale, zero-point) for the activations. Two strategies are available:
            - `"stats"`: Use min-max to estimate the range to quantize on.
            - `"mse"`: Use mean-square error between the unquantized activations and quantized activations to estimate the range to quantize on.
        is_static (`bool`, defaults to `False`):
            Whether to apply static quantization or dynamic quantization.
        activations_symmetric (`bool`, defaults to `False`):
            Whether to use symmetric quantization on the activations.
        activations_quant_granularity (`str`, defaults to `"per_tensor"`):
            The granularity of the quantization of the activations. This parameter can either be `"per_tensor"`, `"per_row"` or `"per_group"`. In case static quantization is used (`is_static=True`), only `"per_tensor"` may be used.
        activations_group_size (`int`, defaults to `None`):
            Group size to use for the activations in case `activations_quant_granularity="per_group"`. Defaults to `64` in this case, to `None` otherwise.
        activations_equalization (`Optional[str]`, defaults to `"cross_layer"`):
            Whether to apply activation equalization (SmoothQuant). Possible options are:
            - `None`: No activation equalization.
            - `"layerwise"`: Apply SmoothQuant as described in https://arxiv.org/abs/2211.10438. The activation rescaling will be added as multiplication node, that is not fused within a preceding layer.
            - `"cross_layer"`: Apply SmoothQuant, and fuse the activation rescaling within a preceding layer when possible (example: nn.LayerNorm followed by nn.Linear). This is achieved through a graph capture of the model using [torch.fx](https://pytorch.org/docs/stable/fx.html#module-torch.fx).
        apply_weight_equalization (`bool`, defaults to `False`):
            Applies weight equalization across layers, following https://arxiv.org/abs/1906.04721. This parameter is useful for models whose activation function is linear or piecewise-linear (like ReLU, used in OPT model), and allows to reduce the quantization error of the weights by balancing scales across layers.
        apply_bias_correction (`bool`, defaults to `False`):
            Applies bias correction to compensate for changes in activation bias caused by quantization.
        apply_gptq (`bool`, defaults to `False`):
            Whether to apply GPTQ algorithm for quantizing the weights.
        gptq_act_order (`Optional[bool]`, defaults to `None`):
            Whether to use activations reordering (act-order, also known as desc-act) when `apply_gptq=True`. If `apply_gptq=True`, defaults to `False`.
        gpu_device_map (`Optional[bool[int, float]]`, defaults to `None`):
    """

    weights_bitwidth: int = 8
    activations_bitwidth: Optional[int] = 8
    weights_only: bool = False
    weights_param_method: Literal["stats", "mse"] = "stats"
    weights_symmetric: bool = True
    scale_precision: Literal["float_scale", "power_of_two_scale"] = "float_scale"
    weights_quant_granularity: Literal["per_tensor", "per_channel", "per_group"] = "per_tensor"
    weights_group_size: Optional[int] = None
    quantize_zero_point: bool = True
    activations_param_method: Optional[Literal["stats", "mse"]] = "stats"
    is_static: bool = False
    activations_symmetric: Optional[bool] = False
    activations_quant_granularity: Optional[Literal["per_tensor", "per_row", "per_group"]] = "per_tensor"
    activations_group_size: Optional[int] = None
    activations_equalization: Optional[Literal[None, "layerwise", "cross_layer"]] = "cross_layer"
    apply_weight_equalization: bool = False
    apply_bias_correction: bool = False
    apply_gptq: bool = False
<<<<<<< HEAD
    gptq_act_oder: Optional[bool] = None
    device: str = "auto"
    gpu_device_map: Optional[Dict[int, float]] = None
    cpu_device_map: Optional[Dict[str, float]] = None
=======
    gptq_act_order: Optional[bool] = None
>>>>>>> d6f3a52c

    def __post_init__(self):
        if self.activations_quant_granularity == "per_group" and self.activations_group_size is None:
            self.activations_group_size = 64

        if self.weights_quant_granularity == "per_group" and self.weights_group_size is None:
            self.weights_group_size = 128

        if self.apply_gptq and self.gptq_act_order is None:
            self.gptq_act_order = False

        if self.is_static and self.activations_quant_granularity != "per_tensor":
            raise ValueError(
                f'Static quantization with activations_quant_granularity="{self.activations_quant_granularity}" is not supported. The quantization granularity must be activations_quant_granularity="per_tensor" when using static quantization.'
            )

        if self.weights_quant_granularity == "per_group" and self.weights_param_method == "mse":
            raise ValueError(
                'The quantization configuration `weights_quant_granularity="per_group"` is not supported along `weights_param_method="mse"`. Per group MSE weight quantization is not supported.'
            )

        if self.scale_precision == "power_of_two_scale" and (
            not self.weights_symmetric or not self.activations_symmetric
        ):
            raise ValueError(
                'The quantization configuration `scale_precision="power_of_two_scale"` is not supported along `weights_symmetric=True` or along `activations_symmetric=True`. Asymmetric quantization with power-of-two scale is not supported.'
            )

        if self.scale_precision == "power_of_two_scale" and self.weights_quant_granularity == "per_group":
            raise ValueError(
                'The quantization configuration `scale_precision="power_of_two_scale"` is not supported along `weights_quant_granularity="per_group"`. Per group quantization with power-of-two scale factors is not supported.'
            )

        if not self.is_static and self.activations_quant_granularity == "per_group" and not self.activations_symmetric:
            raise ValueError(
                'The quantization configuration `activations_quant_granularity="per_group"` is not supported along `activations_symmetric=False`. Asymmetric dynamic per group quantization is not supported.'
            )

        if self.scale_precision == "power_of_two_scale" and not self.is_static:
            raise ValueError(
                'The quantization configuration `scale_precision="power_of_two_scale"` is not supported along `is_static=False`. Dynamic activation quantization with power-of-two scale factor is not supported.'
            )

        if self.weights_only:
            self.activations_bitwidth = None
            self.activations_symmetric = None
            self.activations_equalization = None
            self.activations_group_size = None
            self.activations_param_method = None

    def requires_fx_graph(self):
        return self.activations_equalization == "cross_layer" or self.apply_weight_equalization<|MERGE_RESOLUTION|>--- conflicted
+++ resolved
@@ -80,14 +80,10 @@
     apply_weight_equalization: bool = False
     apply_bias_correction: bool = False
     apply_gptq: bool = False
-<<<<<<< HEAD
-    gptq_act_oder: Optional[bool] = None
+    gptq_act_order: Optional[bool] = None
     device: str = "auto"
     gpu_device_map: Optional[Dict[int, float]] = None
     cpu_device_map: Optional[Dict[str, float]] = None
-=======
-    gptq_act_order: Optional[bool] = None
->>>>>>> d6f3a52c
 
     def __post_init__(self):
         if self.activations_quant_granularity == "per_group" and self.activations_group_size is None:
